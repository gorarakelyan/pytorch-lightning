import atexit
import inspect
import os
import pickle
import platform
from unittest import mock

import pytest

import tests.base.develop_utils as tutils
from pytorch_lightning import Trainer, Callback
from pytorch_lightning.loggers import (
    TensorBoardLogger,
    MLFlowLogger,
    NeptuneLogger,
    TestTubeLogger,
    CometLogger,
    WandbLogger,
)
from pytorch_lightning.loggers.base import DummyExperiment
from tests.base import EvalModelTemplate
from tests.loggers.test_comet import _patch_comet_atexit


def _get_logger_args(logger_class, save_dir):
    logger_args = {}
    if 'save_dir' in inspect.getfullargspec(logger_class).args:
        logger_args.update(save_dir=str(save_dir))
    if 'offline_mode' in inspect.getfullargspec(logger_class).args:
        logger_args.update(offline_mode=True)
    if 'offline' in inspect.getfullargspec(logger_class).args:
        logger_args.update(offline=True)
    return logger_args


@pytest.mark.parametrize("logger_class", [
    TensorBoardLogger,
    CometLogger,
    MLFlowLogger,
    NeptuneLogger,
    TestTubeLogger,
    WandbLogger,
])
@mock.patch('pytorch_lightning.loggers.neptune.neptune')
@mock.patch('pytorch_lightning.loggers.wandb.wandb')
def test_loggers_fit_test(wandb, neptune, tmpdir, monkeypatch, logger_class):
    """Verify that basic functionality of all loggers."""
    os.environ['PL_DEV_DEBUG'] = '0'
    _patch_comet_atexit(monkeypatch)

    model = EvalModelTemplate()

    class StoreHistoryLogger(logger_class):
        def __init__(self, *args, **kwargs):
            super().__init__(*args, **kwargs)
            self.history = []

        def log_metrics(self, metrics, step):
            super().log_metrics(metrics, step)
            self.history.append((step, metrics))

    logger_args = _get_logger_args(logger_class, tmpdir)
    logger = StoreHistoryLogger(**logger_args)

    if logger_class == WandbLogger:
        # required mocks for Trainer
        logger.experiment.id = 'foo'
        logger.experiment.project_name.return_value = 'bar'

    trainer = Trainer(
        max_epochs=1,
        logger=logger,
        limit_train_batches=0.2,
        limit_val_batches=0.5,
        fast_dev_run=True,
        default_root_dir=tmpdir,
    )
    trainer.fit(model)
    trainer.test()

    log_metric_names = [(s, sorted(m.keys())) for s, m in logger.history]
    if logger_class == TensorBoardLogger:
        expected = [
            (0, ['hp_metric']),
            (0, ['epoch', 'train_some_val']),
            (0, ['early_stop_on', 'epoch', 'val_acc']),
            (0, ['hp_metric']),
            (1, ['epoch', 'test_acc', 'test_loss'])
        ]
        assert log_metric_names == expected
    else:
        expected = [
            (0, ['epoch', 'train_some_val']),
            (0, ['early_stop_on', 'epoch', 'val_acc']),
            (1, ['epoch', 'test_acc', 'test_loss'])
        ]
        assert log_metric_names == expected


@pytest.mark.parametrize("logger_class", [
    TensorBoardLogger,
    CometLogger,
    MLFlowLogger,
    TestTubeLogger,
    WandbLogger,
])
@mock.patch('pytorch_lightning.loggers.wandb.wandb')
def test_loggers_save_dir_and_weights_save_path(wandb, tmpdir, monkeypatch, logger_class):
    """ Test the combinations of save_dir, weights_save_path and default_root_dir.  """
    _patch_comet_atexit(monkeypatch)

    class TestLogger(logger_class):
        # for this test it does not matter what these attributes are
        # so we standardize them to make testing easier
        @property
        def version(self):
            return 'version'

        @property
        def name(self):
            return 'name'

    model = EvalModelTemplate()
    trainer_args = dict(
        default_root_dir=tmpdir,
        max_steps=1,
    )

    # no weights_save_path given
    save_dir = tmpdir / 'logs'
    weights_save_path = None
    logger = TestLogger(**_get_logger_args(TestLogger, save_dir))
    trainer = Trainer(**trainer_args, logger=logger, weights_save_path=weights_save_path)
    trainer.fit(model)
    assert trainer.weights_save_path == trainer.default_root_dir
    assert trainer.checkpoint_callback.dirpath == os.path.join(logger.save_dir, 'name', 'version', 'checkpoints')
    assert trainer.default_root_dir == tmpdir

    # with weights_save_path given, the logger path and checkpoint path should be different
    save_dir = tmpdir / 'logs'
    weights_save_path = tmpdir / 'weights'
    logger = TestLogger(**_get_logger_args(TestLogger, save_dir))
    trainer = Trainer(**trainer_args, logger=logger, weights_save_path=weights_save_path)
    trainer.fit(model)
    assert trainer.weights_save_path == weights_save_path
    assert trainer.logger.save_dir == save_dir
    assert trainer.checkpoint_callback.dirpath == weights_save_path / 'name' / 'version' / 'checkpoints'
    assert trainer.default_root_dir == tmpdir

    # no logger given
    weights_save_path = tmpdir / 'weights'
    trainer = Trainer(**trainer_args, logger=False, weights_save_path=weights_save_path)
    trainer.fit(model)
    assert trainer.weights_save_path == weights_save_path
    assert trainer.checkpoint_callback.dirpath == weights_save_path / 'checkpoints'
    assert trainer.default_root_dir == tmpdir


@pytest.mark.parametrize("logger_class", [
    CometLogger,
    MLFlowLogger,
    NeptuneLogger,
    TensorBoardLogger,
    TestTubeLogger,
    # The WandbLogger gets tested for pickling in its own test.
])
def test_loggers_pickle_all(tmpdir, monkeypatch, logger_class):
    """ Test that the logger objects can be pickled. This test only makes sense if the packages are installed. """
    _patch_comet_atexit(monkeypatch)
    try:
        _test_loggers_pickle(tmpdir, monkeypatch, logger_class)
    except (ImportError, ModuleNotFoundError):
        pytest.xfail(f"pickle test requires {logger_class.__class__} dependencies to be installed.")


def _test_loggers_pickle(tmpdir, monkeypatch, logger_class):
    """Verify that pickling trainer with logger works."""
    _patch_comet_atexit(monkeypatch)

    logger_args = _get_logger_args(logger_class, tmpdir)
    logger = logger_class(**logger_args)

    # this can cause pickle error if the experiment object is not picklable
    # the logger needs to remove it from the state before pickle
    _ = logger.experiment

    # test pickling loggers
    pickle.dumps(logger)

    trainer = Trainer(
        max_epochs=1,
        logger=logger,
    )
    pkl_bytes = pickle.dumps(trainer)

    trainer2 = pickle.loads(pkl_bytes)
    trainer2.logger.log_metrics({'acc': 1.0})

    # make sure we restord properly
    assert trainer2.logger.name == logger.name
    assert trainer2.logger.save_dir == logger.save_dir


@pytest.mark.parametrize("extra_params", [
    pytest.param(dict(max_epochs=1, auto_scale_batch_size=True), id='Batch-size-Finder'),
    pytest.param(dict(max_epochs=3, auto_lr_find=True), id='LR-Finder'),
])
def test_logger_reset_correctly(tmpdir, extra_params):
    """ Test that the tuners do not alter the logger reference """
    tutils.reset_seed()

    model = EvalModelTemplate()

    trainer = Trainer(
        default_root_dir=tmpdir,
        **extra_params,
    )
    logger1 = trainer.logger
    trainer.tune(model)
    logger2 = trainer.logger
    logger3 = model.logger

    assert logger1 == logger2, \
        'Finder altered the logger of trainer'
    assert logger2 == logger3, \
        'Finder altered the logger of model'


class RankZeroLoggerCheck(Callback):
    # this class has to be defined outside the test function, otherwise we get pickle error
    # due to the way ddp process is launched

    def on_train_batch_start(self, trainer, pl_module, batch, batch_idx, dataloader_idx):
        is_dummy = isinstance(trainer.logger.experiment, DummyExperiment)
        if trainer.is_global_zero:
            assert not is_dummy
        else:
            assert is_dummy
            assert pl_module.logger.experiment.something(foo="bar") is None


@pytest.mark.skipif(platform.system() == "Windows", reason="Distributed training is not supported on Windows")
@pytest.mark.parametrize("logger_class", [
    TensorBoardLogger,
    MLFlowLogger,
    # NeptuneLogger,  # TODO: fix: https://github.com/PyTorchLightning/pytorch-lightning/pull/3256
    TestTubeLogger,
])
<<<<<<< HEAD
def test_logger_created_on_rank_zero_only(tmpdir, monkeypatch, logger_class):
    """ Test that loggers get replaced by dummy logges on global rank > 0"""
=======
@mock.patch('pytorch_lightning.loggers.neptune.neptune')
def test_logger_created_on_rank_zero_only(neptune, tmpdir, monkeypatch, logger_class):
    """ Test that loggers get replaced by dummy loggers on global rank > 0"""
>>>>>>> e33341c5
    _patch_comet_atexit(monkeypatch)

    logger_args = _get_logger_args(logger_class, tmpdir)
    logger = logger_class(**logger_args)
    model = EvalModelTemplate()
    trainer = Trainer(
        logger=logger,
        default_root_dir=tmpdir,
        distributed_backend='ddp_cpu',
        num_processes=2,
        max_steps=1,
        checkpoint_callback=True,
        callbacks=[RankZeroLoggerCheck()],
    )
    result = trainer.fit(model)
    assert result == 1<|MERGE_RESOLUTION|>--- conflicted
+++ resolved
@@ -246,14 +246,9 @@
     # NeptuneLogger,  # TODO: fix: https://github.com/PyTorchLightning/pytorch-lightning/pull/3256
     TestTubeLogger,
 ])
-<<<<<<< HEAD
-def test_logger_created_on_rank_zero_only(tmpdir, monkeypatch, logger_class):
-    """ Test that loggers get replaced by dummy logges on global rank > 0"""
-=======
 @mock.patch('pytorch_lightning.loggers.neptune.neptune')
 def test_logger_created_on_rank_zero_only(neptune, tmpdir, monkeypatch, logger_class):
     """ Test that loggers get replaced by dummy loggers on global rank > 0"""
->>>>>>> e33341c5
     _patch_comet_atexit(monkeypatch)
 
     logger_args = _get_logger_args(logger_class, tmpdir)
